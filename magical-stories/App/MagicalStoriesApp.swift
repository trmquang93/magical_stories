--- conflicted
+++ resolved
@@ -1,7 +1,6 @@
 import SwiftUI
 import SwiftData
 import Foundation
-import GoogleGenerativeAI // Import for GenerativeModel
 
 
 // Use local Configuration file for API keys
@@ -10,58 +9,30 @@
     // Initialize services using StateObject to maintain their state throughout the app lifetime
     @StateObject private var settingsService: SettingsService
     @StateObject private var storyService: StoryService
-    @StateObject private var collectionService: CollectionService // Add CollectionService StateObject
-    @StateObject private var persistenceService: PersistenceService // Add PersistenceService StateObject
-    
     private let container: ModelContainer
-    private let aiErrorManager = AIErrorManager() // AIErrorManager can be a simple instance
-    private let generativeModel: GenerativeModelProtocol // Store the AI model instance
     
     // Initialization to handle dependencies between services
     init() {
-<<<<<<< HEAD
-        // Initialize SwiftData container
-        let container = try! ModelContainer.create() // Use a helper if needed
-=======
         // Initialize SwiftData container with schema
         let container = try! ModelContainer(
             for: StoryModel.self, PageModel.self, AchievementModel.self,
             configurations: ModelConfiguration()
         )
->>>>>>> 1bd45d2b
         let context = container.mainContext
 
-        // Initialize AI Model
-        self.generativeModel = GenerativeModelWrapper(name: "gemini-1.5-flash", apiKey: AppConfig.geminiApiKey)
+        // Initialize services in dependency order
+        // 1. Repositories first (need context)
+        let userProfileRepository = UserProfileRepository(modelContext: context)
+        let settingsRepository = SettingsRepository(modelContext: context)
 
-        // Initialize Persistence Service (needs context)
-        let persistence = PersistenceService(context: context)
-        _persistenceService = StateObject(wrappedValue: persistence)
-
-        // Initialize services in dependency order
-        let settingsRepository = SettingsRepository(modelContext: context)
-        let usageAnalyticsService = UsageAnalyticsService() // Assuming no repo needed now
+        // 2. Services that depend on repositories
+        let usageAnalyticsService = UsageAnalyticsService(userProfileRepository: userProfileRepository)
         let settings = SettingsService(repository: settingsRepository, usageAnalyticsService: usageAnalyticsService)
-        
-        // StoryService now needs PersistenceService and can take the model
-        let story = try! StoryService(
-            model: generativeModel, // Pass the shared model
-            context: context,
-            persistenceService: persistence // Pass the shared persistence service
-        )
-        
-        // CollectionService needs StoryService, PersistenceService, AIErrorManager, and the model
-        let collection = CollectionService(
-            storyService: story, // Pass the initialized StoryService
-            persistenceService: persistence, // Pass the shared persistence service
-            aiErrorManager: aiErrorManager, // Pass the AIErrorManager instance
-            model: generativeModel // Pass the shared model
-        )
+        let story = try! StoryService(apiKey: AppConfig.geminiApiKey, context: context) // Assuming StoryService init is correct
 
         // Assign to StateObjects
         _settingsService = StateObject(wrappedValue: settings)
         _storyService = StateObject(wrappedValue: story)
-        _collectionService = StateObject(wrappedValue: collection)
 
         // Store container for environment injection
         self.container = container
@@ -69,51 +40,11 @@
     
     var body: some Scene {
         WindowGroup {
-            // Pass all services as environment objects
+            // Pass all services as environment objects to make them available throughout the view hierarchy
             RootView()
                 .environmentObject(settingsService)
                 .environmentObject(storyService)
-                .environmentObject(collectionService) // Inject CollectionService
-                .environmentObject(persistenceService) // Inject PersistenceService
-                // Pass other dependencies if needed directly by views (less common)
-                // .environmentObject(aiErrorManager) 
                 .modelContainer(container)
         }
     }
-}
-
-// Helper extension for container creation (optional)
-extension ModelContainer {
-    static func create() throws -> ModelContainer {
-        // Specify all models used in your app schema
-        let schema = Schema([
-            StoryModel.self, 
-            PageModel.self, 
-            AchievementModel.self,
-            // Add other @Model classes like UserProfileModel, SettingsModel etc. if they exist
-            // GrowthCollection will need a SwiftData @Model version for persistence
-            UserProfileModel.self,
-            AppSettingsModel.self,
-            ParentalControlsModel.self
-        ])
-        let modelConfiguration = ModelConfiguration(schema: schema, isStoredInMemoryOnly: false)
-        return try ModelContainer(for: schema, configurations: [modelConfiguration])
-    }
-    
-    // Optional: Preview container
-    @MainActor
-    static func preview() throws -> ModelContainer {
-        let schema = Schema([
-             StoryModel.self, PageModel.self, AchievementModel.self,
-             UserProfileModel.self, AppSettingsModel.self, ParentalControlsModel.self
-        ])
-        let modelConfiguration = ModelConfiguration(schema: schema, isStoredInMemoryOnly: true) // In-memory for previews
-        let container = try ModelContainer(for: schema, configurations: [modelConfiguration])
-        
-        // TODO: Populate with sample data if needed for previews
-        // let sampleStory = StoryModel.previewExample
-        // container.mainContext.insert(sampleStory)
-        
-        return container
-    }
 }